name: Node.js CI

on: [push]

concurrency:
  group: ${{ github.workflow }}-${{ github.ref }}
  cancel-in-progress: true

jobs:
  ci:
    name: Continuous Integration
    runs-on: ubuntu-22.04
    strategy:
      matrix:
<<<<<<< HEAD
        node-version: [20.x, 22.x]
        webpack-version: ['5.61.0', latest]
        dev-server-version: [4, latest]
=======
        node-version: [18.x, 20.x, 22.x]
        webpack-version: ['5.27.0', 5]
        dev-server-version: ['3.6.0', 3]
>>>>>>> 57efc86f
        css-loader-version: ['3.5.0', latest]
    steps:
      - name: Checkout
        uses: actions/checkout@v4

      - name: Setup pnpm
<<<<<<< HEAD
        uses: pnpm/action-setup@v2
=======
        uses: pnpm/action-setup@v4
>>>>>>> 57efc86f

      - name: Use Node.js ${{ matrix.node-version }}
        uses: actions/setup-node@v4
        with:
          node-version: ${{ matrix.node-version }}
          cache: 'pnpm'

<<<<<<< HEAD
      - name: Install dependencies
        run: pnpm install

      - name: Install specific dependency versions
        run: pnpm install webpack@${{ matrix.webpack-version }} webpack-dev-server@${{ matrix.dev-server-version }} css-loader@${{ matrix.css-loader-version }} --no-lockfile

      - name: Build
        run: pnpm build

      - name: Test
        run: pnpm coverage
=======
      - name: Installing dependencies
        run: pnpm install --frozen-lockfile

      - name: Installing specific dependency versions
        run: pnpm install webpack@${{ matrix.webpack-version }} webpack-dev-server@${{ matrix.dev-server-version }} css-loader@${{ matrix.css-loader-version }}

      - name: Building (if needed)
        run: pnpm --if-present run build

      - name: Running tests
        run: pnpm test

      - name: Generating coverage report
        run: pnpm lcov
>>>>>>> 57efc86f

      - name: Upload code coverage
        uses: codecov/codecov-action@v4
        with:
          fail_ci_if_error: true
          token: ${{ secrets.CODECOV_TOKEN }}<|MERGE_RESOLUTION|>--- conflicted
+++ resolved
@@ -12,36 +12,25 @@
     runs-on: ubuntu-22.04
     strategy:
       matrix:
-<<<<<<< HEAD
         node-version: [20.x, 22.x]
-        webpack-version: ['5.61.0', latest]
+        webpack-version: ["5.61.0", latest]
         dev-server-version: [4, latest]
-=======
-        node-version: [18.x, 20.x, 22.x]
-        webpack-version: ['5.27.0', 5]
-        dev-server-version: ['3.6.0', 3]
->>>>>>> 57efc86f
-        css-loader-version: ['3.5.0', latest]
+        css-loader-version: ["3.5.0", latest]
     steps:
       - name: Checkout
         uses: actions/checkout@v4
 
       - name: Setup pnpm
-<<<<<<< HEAD
-        uses: pnpm/action-setup@v2
-=======
         uses: pnpm/action-setup@v4
->>>>>>> 57efc86f
 
       - name: Use Node.js ${{ matrix.node-version }}
         uses: actions/setup-node@v4
         with:
           node-version: ${{ matrix.node-version }}
-          cache: 'pnpm'
+          cache: "pnpm"
 
-<<<<<<< HEAD
       - name: Install dependencies
-        run: pnpm install
+        run: pnpm install --frozen-lockfile
 
       - name: Install specific dependency versions
         run: pnpm install webpack@${{ matrix.webpack-version }} webpack-dev-server@${{ matrix.dev-server-version }} css-loader@${{ matrix.css-loader-version }} --no-lockfile
@@ -51,22 +40,6 @@
 
       - name: Test
         run: pnpm coverage
-=======
-      - name: Installing dependencies
-        run: pnpm install --frozen-lockfile
-
-      - name: Installing specific dependency versions
-        run: pnpm install webpack@${{ matrix.webpack-version }} webpack-dev-server@${{ matrix.dev-server-version }} css-loader@${{ matrix.css-loader-version }}
-
-      - name: Building (if needed)
-        run: pnpm --if-present run build
-
-      - name: Running tests
-        run: pnpm test
-
-      - name: Generating coverage report
-        run: pnpm lcov
->>>>>>> 57efc86f
 
       - name: Upload code coverage
         uses: codecov/codecov-action@v4
